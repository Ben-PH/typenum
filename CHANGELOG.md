# Changelog

This project follows semantic versioning.

The MSRV (Minimum Supported Rust Version) is 1.22.0, and typenum is tested against this Rust
version. Much of typenum should work on as low a version as 1.20.0, but that is not guaranteed.

### Unreleased
<<<<<<< HEAD
- [changed] Added `Copy` bound to `Rhs` of `Mul<Rhs>` impl for `<TArr<V, A>`.
- [changed] Added `Copy` bound to `Rhs` of `Div<Rhs>` impl for `<TArr<V, A>`.
- [changed] Added `Copy` bound to `Rhs` of `PartialDiv<Rhs>` impl for `<TArr<V, A>`.
- [changed] Added `Copy` bound to `Rhs` of `Rem<Rhs>` impl for `<TArr<V, A>`.
=======
- [fixed] Make all functions #[inline].
>>>>>>> ee9e8c4f

### 1.11.2 (2019-08-26)
- [fixed] Cross compilation from Linux to Windows.

### 1.11.1 (2019-08-25)
- [fixed] Builds on earlier Rust builds again and added Rust 1.22.0 to Travis to prevent future breakage.

### 1.11.0 (2019-08-25)
- [added] Integer `log2` to the `op!` macro.
- [added] Integer binary logarithm operator `Logarithm2` with alias `Log2`.
- [changed] Removed `feature(i128_type)` when running with the `i128` feature. Kept the feature flag.
  for typenum to maintain compatibility with old Rust versions.
- [added] Integer `sqrt` to the `op!` macro.
- [added] Integer square root operator `SquareRoot` with alias `Sqrt`.
- [fixed] Bug with attempting to create U1024 type alias twice.

### 1.10.0 (2018-03-11)
- [added] The `PowerOfTwo` marker trait.
- [added] Associated constants for `Bit`, `Unsigned`, and `Integer`.

### 1.9.0 (2017-05-14)
- [added] The `Abs` type operater and corresponding `AbsVal` alias.
- [added] The feature `i128` that enables creating 128-bit integers from typenums.
- [added] The `assert_type!` and `assert_type_eq!` macros.
- [added] Operators to the `op!` macro, including those performed by `cmp!`.
- [fixed] Bug in `op!` macro involving functions and convoluted expressions.
- [deprecated] The `cmp!` macro.

### 1.8.0 (2017-04-12)
- [added] The `op!` macro for conveniently performing type-level operations.
- [added] The `cmp!` macro for conveniently performing type-level comparisons.
- [added] Some comparison type-operators that are used by the `cmp!` macro.

### 1.7.0 (2017-03-24)
- [added] Type operators `Min` and `Max` with accompanying aliases `Minimum` and `Maximum`

### 1.6.0 (2017-02-24)
- [fixed] Bug in `Array` division.
- [fixed] Bug where `Rem` would sometimes exit early with the wrong answer.
- [added] `PartialDiv` operator that performs division as a partial function -- it's defined only
  when there is no remainder.

### 1.5.2 (2017-02-04)
- [fixed] Bug between `Div` implementation and type system.

### 1.5.1 (2016-11-08)
- [fixed] Expanded implementation of `Pow` for primitives.

### 1.5.0 (2016-11-03)
- [added] Functions to the `Pow` and `Len` traits. This is *technically* a breaking change, but it
  would only break someone's code if they have a custom impl for `Pow`. I would be very surprised
  if that is anyone other than me.

### 1.4.0 (2016-10-29)
- [added] Type-level arrays of type-level integers. (PR #66)
- [added] The types in this crate are now instantiable. (Issue #67, PR #68)

### 1.3.1 (2016-03-31)
- [fixed] Bug with recent nightlies.

### 1.3.0 (2016-02-07)
- [changed] Removed dependency on libstd. (Issue #53, PR #55)
- [changed] Reorganized module structure. (PR #57)

### 1.2.0 (2016-01-03)
- [added] This change log!
- [added] Convenience type aliases for operators. (Issue #48, PR #50)
- [added] Types in this crate now derive all possible traits. (Issue #42, PR #51)<|MERGE_RESOLUTION|>--- conflicted
+++ resolved
@@ -6,14 +6,11 @@
 version. Much of typenum should work on as low a version as 1.20.0, but that is not guaranteed.
 
 ### Unreleased
-<<<<<<< HEAD
 - [changed] Added `Copy` bound to `Rhs` of `Mul<Rhs>` impl for `<TArr<V, A>`.
 - [changed] Added `Copy` bound to `Rhs` of `Div<Rhs>` impl for `<TArr<V, A>`.
 - [changed] Added `Copy` bound to `Rhs` of `PartialDiv<Rhs>` impl for `<TArr<V, A>`.
 - [changed] Added `Copy` bound to `Rhs` of `Rem<Rhs>` impl for `<TArr<V, A>`.
-=======
 - [fixed] Make all functions #[inline].
->>>>>>> ee9e8c4f
 
 ### 1.11.2 (2019-08-26)
 - [fixed] Cross compilation from Linux to Windows.
