--- conflicted
+++ resolved
@@ -26,18 +26,6 @@
 //! assert_eq!(<U3 as Div<U2>>::Output::to_u32(), 1);
 //! assert_eq!(<U3 as Rem<U2>>::Output::to_u32(), 1);
 //! ```
-<<<<<<< HEAD
-=======
-//!
-
-use core::ops::{Add, BitAnd, BitOr, BitXor, Mul, Shl, Shr, Sub};
-use {
-    Cmp, Equal, Gcd, Greater, IsGreaterOrEqual, Len, Less, Logarithm2, Maximum, Minimum, NonZero,
-    Ord, Pow, SquareRoot, ToInt,
-};
-
-use bit::{Bit, B0, B1};
->>>>>>> 466df160
 
 use crate::{
     bit::{Bit, B0, B1},
@@ -49,7 +37,7 @@
     },
     Add1, Cmp, Double, Equal, Gcd, Gcf, GrEq, Greater, IsGreaterOrEqual, Len, Length, Less, Log2,
     Logarithm2, Maximum, Minimum, NonZero, Or, Ord, Pow, Prod, Shleft, Shright, Sqrt, Square,
-    SquareRoot, Sub1, Sum, Zero,
+    SquareRoot, Sub1, Sum, ToInt, Zero,
 };
 use core::ops::{Add, BitAnd, BitOr, BitXor, Mul, Shl, Shr, Sub};
 
@@ -2328,63 +2316,67 @@
     type Output = Add1<Log2<U>>;
 }
 
-<<<<<<< HEAD
-#[test]
-fn log2_test() {
-    use crate::consts::*;
-=======
 // -----------------------------------------
 // ToInt
 
 impl ToInt<i8> for UTerm {
+    #[inline]
     fn to_int() -> i8 {
         Self::I8
     }
 }
 
 impl ToInt<i16> for UTerm {
+    #[inline]
     fn to_int() -> i16 {
         Self::I16
     }
 }
 
 impl ToInt<i32> for UTerm {
+    #[inline]
     fn to_int() -> i32 {
         Self::I32
     }
 }
 
 impl ToInt<i64> for UTerm {
+    #[inline]
     fn to_int() -> i64 {
         Self::I64
     }
 }
 
 impl ToInt<u8> for UTerm {
+    #[inline]
     fn to_int() -> u8 {
         Self::U8
     }
 }
 
 impl ToInt<u16> for UTerm {
+    #[inline]
     fn to_int() -> u16 {
         Self::U16
     }
 }
 
 impl ToInt<u32> for UTerm {
+    #[inline]
     fn to_int() -> u32 {
         Self::U32
     }
 }
 
 impl ToInt<u64> for UTerm {
+    #[inline]
     fn to_int() -> u64 {
         Self::U64
     }
 }
 
 impl ToInt<usize> for UTerm {
+    #[inline]
     fn to_int() -> usize {
         Self::USIZE
     }
@@ -2395,6 +2387,7 @@
     U: Unsigned,
     B: Bit,
 {
+    #[inline]
     fn to_int() -> i8 {
         Self::I8
     }
@@ -2405,6 +2398,7 @@
     U: Unsigned,
     B: Bit,
 {
+    #[inline]
     fn to_int() -> i16 {
         Self::I16
     }
@@ -2415,6 +2409,7 @@
     U: Unsigned,
     B: Bit,
 {
+    #[inline]
     fn to_int() -> i32 {
         Self::I32
     }
@@ -2425,6 +2420,7 @@
     U: Unsigned,
     B: Bit,
 {
+    #[inline]
     fn to_int() -> i64 {
         Self::I64
     }
@@ -2435,6 +2431,7 @@
     U: Unsigned,
     B: Bit,
 {
+    #[inline]
     fn to_int() -> u8 {
         Self::U8
     }
@@ -2445,6 +2442,7 @@
     U: Unsigned,
     B: Bit,
 {
+    #[inline]
     fn to_int() -> u16 {
         Self::U16
     }
@@ -2455,6 +2453,7 @@
     U: Unsigned,
     B: Bit,
 {
+    #[inline]
     fn to_int() -> u32 {
         Self::U32
     }
@@ -2465,6 +2464,7 @@
     U: Unsigned,
     B: Bit,
 {
+    #[inline]
     fn to_int() -> u64 {
         Self::U64
     }
@@ -2475,6 +2475,7 @@
     U: Unsigned,
     B: Bit,
 {
+    #[inline]
     fn to_int() -> usize {
         Self::USIZE
     }
@@ -2482,9 +2483,8 @@
 
 #[cfg(test)]
 mod tests {
-    use consts::*;
-    use {Log2, ToInt, Unsigned};
->>>>>>> 466df160
+    use crate::consts::*;
+    use crate::{Log2, ToInt, Unsigned};
 
     #[test]
     fn log2_test() {
