use std::cmp::{Ordering};

pub mod bit;

pub mod uint;
pub mod const_uints;

pub mod int;

pub mod __private;

pub trait Same<Rhs = Self> {
    /// `Output` should always be `Self`
    type Output;
}

pub trait Not {
    type Output;
}
pub trait Neg {
    type Output;
}
pub trait And<Rhs = Self> {
    type Output;
}
pub trait Or<Rhs = Self> {
    type Output;
}
pub trait Xor<Rhs = Self> {
    type Output;
}

pub trait Shl<Rhs = Self> {
    type Output;
}
pub trait Shr<Rhs = Self> {
    type Output;
}

pub trait Add<Rhs = Self> {
    type Output;
}
pub trait Sub<Rhs = Self> {
    type Output;
}
pub trait Mul<Rhs = Self> {
    type Output;
}
pub trait Div<Rhs = Self> {
    type Output;
}
pub trait Rem<Rhs = Self> {
    type Output;
}

<<<<<<< HEAD
/// Gives the size of a type number in bits as a `UInt`
pub trait SizeOf {
=======
pub trait Ord {
    fn to_ordering() -> Ordering;
}

pub struct Greater;
pub struct Less;
pub struct Equal;

impl Ord for Greater {
    fn to_ordering() -> Ordering { Ordering::Greater }
}
impl Ord for Less {
    fn to_ordering() -> Ordering { Ordering::Less }
}
impl Ord for Equal {
    fn to_ordering() -> Ordering { Ordering::Equal }
}

/// Compares `Self` and `Rhs`. Should only ever return one of `Greater`, `Less`, or `Equal`.
pub trait Cmp<Rhs = Self> {
>>>>>>> 6ef255f5
    type Output;
}<|MERGE_RESOLUTION|>--- conflicted
+++ resolved
@@ -53,10 +53,7 @@
     type Output;
 }
 
-<<<<<<< HEAD
-/// Gives the size of a type number in bits as a `UInt`
-pub trait SizeOf {
-=======
+
 pub trait Ord {
     fn to_ordering() -> Ordering;
 }
@@ -77,6 +74,10 @@
 
 /// Compares `Self` and `Rhs`. Should only ever return one of `Greater`, `Less`, or `Equal`.
 pub trait Cmp<Rhs = Self> {
->>>>>>> 6ef255f5
+    type Output;
+}
+
+/// Gives the size of a type number in bits as a `UInt`
+pub trait SizeOf {
     type Output;
 }