//! Type-level signed integers.
//!
//!
//! Type **operators** implemented:
//!
//! From `core::ops`: `Add`, `Sub`, `Mul`, `Div`, and `Rem`.
//! From `typenum`: `Same`, `Cmp`, and `Pow`.
//!
//! Rather than directly using the structs defined in this module, it is recommended that
//! you import and use the relevant aliases from the [consts](../consts/index.html) module.
//!
//! Note that operators that work on the underlying structure of the number are
//! intentionally not implemented. This is because this implementation of signed integers
//! does *not* use twos-complement, and implementing them would require making arbitrary
//! choices, causing the results of such operators to be difficult to reason about.
//!
//! # Example
//! ```rust
//! use std::ops::{Add, Div, Mul, Rem, Sub};
//! use typenum::{Integer, N3, P2};
//!
//! assert_eq!(<N3 as Add<P2>>::Output::to_i32(), -1);
//! assert_eq!(<N3 as Sub<P2>>::Output::to_i32(), -5);
//! assert_eq!(<N3 as Mul<P2>>::Output::to_i32(), -6);
//! assert_eq!(<N3 as Div<P2>>::Output::to_i32(), -1);
//! assert_eq!(<N3 as Rem<P2>>::Output::to_i32(), -1);
//! ```

pub use crate::marker_traits::Integer;
use crate::{
    bit::{Bit, B0, B1},
    consts::{N1, P1, U0, U1},
    private::{Internal, InternalMarker, PrivateDivInt, PrivateIntegerAdd, PrivateRem},
    uint::{UInt, Unsigned},
    Cmp, Equal, Greater, Less, NonZero, Pow, PowerOfTwo, Zero,
};
use core::ops::{Add, Div, Mul, Neg, Rem, Sub};

<<<<<<< HEAD
=======
use bit::{Bit, B0, B1};
use consts::{N1, P1, U0, U1};
use private::{Internal, InternalMarker};
use private::{PrivateDivInt, PrivateIntegerAdd, PrivateRem};
use uint::{UInt, Unsigned};
use {Cmp, Equal, Greater, Less, NonZero, Pow, PowerOfTwo, ToInt};

pub use marker_traits::Integer;

>>>>>>> 466df160
/// Type-level signed integers with positive sign.
#[derive(Eq, PartialEq, Ord, PartialOrd, Clone, Copy, Hash, Debug, Default)]
pub struct PInt<U: Unsigned + NonZero> {
    pub(crate) n: U,
}

/// Type-level signed integers with negative sign.
#[derive(Eq, PartialEq, Ord, PartialOrd, Clone, Copy, Hash, Debug, Default)]
pub struct NInt<U: Unsigned + NonZero> {
    pub(crate) n: U,
}

impl<U: Unsigned + NonZero> PInt<U> {
    /// Instantiates a singleton representing this strictly positive integer.
    #[inline]
    pub fn new() -> PInt<U> {
        PInt::default()
    }
}

impl<U: Unsigned + NonZero> NInt<U> {
    /// Instantiates a singleton representing this strictly negative integer.
    #[inline]
    pub fn new() -> NInt<U> {
        NInt::default()
    }
}

/// The type-level signed integer 0.
#[derive(Eq, PartialEq, Ord, PartialOrd, Clone, Copy, Hash, Debug, Default)]
pub struct Z0;

impl Z0 {
    /// Instantiates a singleton representing the integer 0.
    #[inline]
    pub fn new() -> Z0 {
        Z0
    }
}

impl<U: Unsigned + NonZero> NonZero for PInt<U> {}
impl<U: Unsigned + NonZero> NonZero for NInt<U> {}
impl Zero for Z0 {}

impl<U: Unsigned + NonZero + PowerOfTwo> PowerOfTwo for PInt<U> {}

impl Integer for Z0 {
    const I8: i8 = 0;
    const I16: i16 = 0;
    const I32: i32 = 0;
    const I64: i64 = 0;
    #[cfg(feature = "i128")]
    const I128: i128 = 0;
    const ISIZE: isize = 0;

    #[inline]
    fn to_i8() -> i8 {
        0
    }
    #[inline]
    fn to_i16() -> i16 {
        0
    }
    #[inline]
    fn to_i32() -> i32 {
        0
    }
    #[inline]
    fn to_i64() -> i64 {
        0
    }
    #[cfg(feature = "i128")]
    #[inline]
    fn to_i128() -> i128 {
        0
    }
    #[inline]
    fn to_isize() -> isize {
        0
    }
}

impl<U: Unsigned + NonZero> Integer for PInt<U> {
    const I8: i8 = U::I8;
    const I16: i16 = U::I16;
    const I32: i32 = U::I32;
    const I64: i64 = U::I64;
    #[cfg(feature = "i128")]
    const I128: i128 = U::I128;
    const ISIZE: isize = U::ISIZE;

    #[inline]
    fn to_i8() -> i8 {
        <U as Unsigned>::to_i8()
    }
    #[inline]
    fn to_i16() -> i16 {
        <U as Unsigned>::to_i16()
    }
    #[inline]
    fn to_i32() -> i32 {
        <U as Unsigned>::to_i32()
    }
    #[inline]
    fn to_i64() -> i64 {
        <U as Unsigned>::to_i64()
    }
    #[cfg(feature = "i128")]
    #[inline]
    fn to_i128() -> i128 {
        <U as Unsigned>::to_i128()
    }
    #[inline]
    fn to_isize() -> isize {
        <U as Unsigned>::to_isize()
    }
}

// Simply negating the result of e.g. `U::I8` will result in overflow for `std::i8::MIN`. Instead,
// we use the fact that `U: NonZero` by subtracting one from the `U::U8` before negating.
impl<U: Unsigned + NonZero> Integer for NInt<U> {
    const I8: i8 = -((U::U8 - 1) as i8) - 1;
    const I16: i16 = -((U::U16 - 1) as i16) - 1;
    const I32: i32 = -((U::U32 - 1) as i32) - 1;
    const I64: i64 = -((U::U64 - 1) as i64) - 1;
    #[cfg(feature = "i128")]
    const I128: i128 = -((U::U128 - 1) as i128) - 1;
    const ISIZE: isize = -((U::USIZE - 1) as isize) - 1;

    #[inline]
    fn to_i8() -> i8 {
        Self::I8
    }
    #[inline]
    fn to_i16() -> i16 {
        Self::I16
    }
    #[inline]
    fn to_i32() -> i32 {
        Self::I32
    }
    #[inline]
    fn to_i64() -> i64 {
        Self::I64
    }
    #[cfg(feature = "i128")]
    #[inline]
    fn to_i128() -> i128 {
        Self::I128
    }
    #[inline]
    fn to_isize() -> isize {
        Self::ISIZE
    }
}

// ---------------------------------------------------------------------------------------
// Neg

/// `-Z0 = Z0`
impl Neg for Z0 {
    type Output = Z0;
    #[inline]
    fn neg(self) -> Self::Output {
        Z0
    }
}

/// `-PInt = NInt`
impl<U: Unsigned + NonZero> Neg for PInt<U> {
    type Output = NInt<U>;
    #[inline]
    fn neg(self) -> Self::Output {
        NInt::new()
    }
}

/// `-NInt = PInt`
impl<U: Unsigned + NonZero> Neg for NInt<U> {
    type Output = PInt<U>;
    #[inline]
    fn neg(self) -> Self::Output {
        PInt::new()
    }
}

// ---------------------------------------------------------------------------------------
// Add

/// `Z0 + I = I`
impl<I: Integer> Add<I> for Z0 {
    type Output = I;
    #[inline]
    fn add(self, rhs: I) -> Self::Output {
        rhs
    }
}

/// `PInt + Z0 = PInt`
impl<U: Unsigned + NonZero> Add<Z0> for PInt<U> {
    type Output = PInt<U>;
    #[inline]
    fn add(self, _: Z0) -> Self::Output {
        PInt::new()
    }
}

/// `NInt + Z0 = NInt`
impl<U: Unsigned + NonZero> Add<Z0> for NInt<U> {
    type Output = NInt<U>;
    #[inline]
    fn add(self, _: Z0) -> Self::Output {
        NInt::new()
    }
}

/// `P(Ul) + P(Ur) = P(Ul + Ur)`
impl<Ul: Unsigned + NonZero, Ur: Unsigned + NonZero> Add<PInt<Ur>> for PInt<Ul>
where
    Ul: Add<Ur>,
    <Ul as Add<Ur>>::Output: Unsigned + NonZero,
{
    type Output = PInt<<Ul as Add<Ur>>::Output>;
    #[inline]
    fn add(self, _: PInt<Ur>) -> Self::Output {
        PInt::new()
    }
}

/// `N(Ul) + N(Ur) = N(Ul + Ur)`
impl<Ul: Unsigned + NonZero, Ur: Unsigned + NonZero> Add<NInt<Ur>> for NInt<Ul>
where
    Ul: Add<Ur>,
    <Ul as Add<Ur>>::Output: Unsigned + NonZero,
{
    type Output = NInt<<Ul as Add<Ur>>::Output>;
    #[inline]
    fn add(self, _: NInt<Ur>) -> Self::Output {
        NInt::new()
    }
}

/// `P(Ul) + N(Ur)`: We resolve this with our `PrivateAdd`
impl<Ul: Unsigned + NonZero, Ur: Unsigned + NonZero> Add<NInt<Ur>> for PInt<Ul>
where
    Ul: Cmp<Ur> + PrivateIntegerAdd<<Ul as Cmp<Ur>>::Output, Ur>,
{
    type Output = <Ul as PrivateIntegerAdd<<Ul as Cmp<Ur>>::Output, Ur>>::Output;
    #[inline]
    fn add(self, rhs: NInt<Ur>) -> Self::Output {
        let lhs = self.n;
        let rhs = rhs.n;
        let lhs_cmp_rhs = lhs.compare::<Internal>(&rhs);
        lhs.private_integer_add(lhs_cmp_rhs, rhs)
    }
}

/// `N(Ul) + P(Ur)`: We resolve this with our `PrivateAdd`
// We just do the same thing as above, swapping Lhs and Rhs
impl<Ul: Unsigned + NonZero, Ur: Unsigned + NonZero> Add<PInt<Ur>> for NInt<Ul>
where
    Ur: Cmp<Ul> + PrivateIntegerAdd<<Ur as Cmp<Ul>>::Output, Ul>,
{
    type Output = <Ur as PrivateIntegerAdd<<Ur as Cmp<Ul>>::Output, Ul>>::Output;
    #[inline]
    fn add(self, rhs: PInt<Ur>) -> Self::Output {
        let lhs = self.n;
        let rhs = rhs.n;
        let rhs_cmp_lhs = rhs.compare::<Internal>(&lhs);
        rhs.private_integer_add(rhs_cmp_lhs, lhs)
    }
}

/// `P + N = 0` where `P == N`
impl<N: Unsigned, P: Unsigned> PrivateIntegerAdd<Equal, N> for P {
    type Output = Z0;

    #[inline]
    fn private_integer_add(self, _: Equal, _: N) -> Self::Output {
        Z0
    }
}

/// `P + N = Positive` where `P > N`
impl<N: Unsigned, P: Unsigned> PrivateIntegerAdd<Greater, N> for P
where
    P: Sub<N>,
    <P as Sub<N>>::Output: Unsigned + NonZero,
{
    type Output = PInt<<P as Sub<N>>::Output>;

    #[inline]
    fn private_integer_add(self, _: Greater, n: N) -> Self::Output {
        PInt { n: self - n }
    }
}

/// `P + N = Negative` where `P < N`
impl<N: Unsigned, P: Unsigned> PrivateIntegerAdd<Less, N> for P
where
    N: Sub<P>,
    <N as Sub<P>>::Output: Unsigned + NonZero,
{
    type Output = NInt<<N as Sub<P>>::Output>;

    #[inline]
    fn private_integer_add(self, _: Less, n: N) -> Self::Output {
        NInt { n: n - self }
    }
}

// ---------------------------------------------------------------------------------------
// Sub

/// `Z0 - Z0 = Z0`
impl Sub<Z0> for Z0 {
    type Output = Z0;
    #[inline]
    fn sub(self, _: Z0) -> Self::Output {
        Z0
    }
}

/// `Z0 - P = N`
impl<U: Unsigned + NonZero> Sub<PInt<U>> for Z0 {
    type Output = NInt<U>;
    #[inline]
    fn sub(self, _: PInt<U>) -> Self::Output {
        NInt::new()
    }
}

/// `Z0 - N = P`
impl<U: Unsigned + NonZero> Sub<NInt<U>> for Z0 {
    type Output = PInt<U>;
    #[inline]
    fn sub(self, _: NInt<U>) -> Self::Output {
        PInt::new()
    }
}

/// `PInt - Z0 = PInt`
impl<U: Unsigned + NonZero> Sub<Z0> for PInt<U> {
    type Output = PInt<U>;
    #[inline]
    fn sub(self, _: Z0) -> Self::Output {
        PInt::new()
    }
}

/// `NInt - Z0 = NInt`
impl<U: Unsigned + NonZero> Sub<Z0> for NInt<U> {
    type Output = NInt<U>;
    #[inline]
    fn sub(self, _: Z0) -> Self::Output {
        NInt::new()
    }
}

/// `P(Ul) - N(Ur) = P(Ul + Ur)`
impl<Ul: Unsigned + NonZero, Ur: Unsigned + NonZero> Sub<NInt<Ur>> for PInt<Ul>
where
    Ul: Add<Ur>,
    <Ul as Add<Ur>>::Output: Unsigned + NonZero,
{
    type Output = PInt<<Ul as Add<Ur>>::Output>;
    #[inline]
    fn sub(self, _: NInt<Ur>) -> Self::Output {
        PInt::new()
    }
}

/// `N(Ul) - P(Ur) = N(Ul + Ur)`
impl<Ul: Unsigned + NonZero, Ur: Unsigned + NonZero> Sub<PInt<Ur>> for NInt<Ul>
where
    Ul: Add<Ur>,
    <Ul as Add<Ur>>::Output: Unsigned + NonZero,
{
    type Output = NInt<<Ul as Add<Ur>>::Output>;
    #[inline]
    fn sub(self, _: PInt<Ur>) -> Self::Output {
        NInt::new()
    }
}

/// `P(Ul) - P(Ur)`: We resolve this with our `PrivateAdd`
impl<Ul: Unsigned + NonZero, Ur: Unsigned + NonZero> Sub<PInt<Ur>> for PInt<Ul>
where
    Ul: Cmp<Ur> + PrivateIntegerAdd<<Ul as Cmp<Ur>>::Output, Ur>,
{
    type Output = <Ul as PrivateIntegerAdd<<Ul as Cmp<Ur>>::Output, Ur>>::Output;
    #[inline]
    fn sub(self, rhs: PInt<Ur>) -> Self::Output {
        let lhs = self.n;
        let rhs = rhs.n;
        let lhs_cmp_rhs = lhs.compare::<Internal>(&rhs);
        lhs.private_integer_add(lhs_cmp_rhs, rhs)
    }
}

/// `N(Ul) - N(Ur)`: We resolve this with our `PrivateAdd`
// We just do the same thing as above, swapping Lhs and Rhs
impl<Ul: Unsigned + NonZero, Ur: Unsigned + NonZero> Sub<NInt<Ur>> for NInt<Ul>
where
    Ur: Cmp<Ul> + PrivateIntegerAdd<<Ur as Cmp<Ul>>::Output, Ul>,
{
    type Output = <Ur as PrivateIntegerAdd<<Ur as Cmp<Ul>>::Output, Ul>>::Output;
    #[inline]
    fn sub(self, rhs: NInt<Ur>) -> Self::Output {
        let lhs = self.n;
        let rhs = rhs.n;
        let rhs_cmp_lhs = rhs.compare::<Internal>(&lhs);
        rhs.private_integer_add(rhs_cmp_lhs, lhs)
    }
}

// ---------------------------------------------------------------------------------------
// Mul

/// `Z0 * I = Z0`
impl<I: Integer> Mul<I> for Z0 {
    type Output = Z0;
    #[inline]
    fn mul(self, _: I) -> Self::Output {
        Z0
    }
}

/// `P * Z0 = Z0`
impl<U: Unsigned + NonZero> Mul<Z0> for PInt<U> {
    type Output = Z0;
    #[inline]
    fn mul(self, _: Z0) -> Self::Output {
        Z0
    }
}

/// `N * Z0 = Z0`
impl<U: Unsigned + NonZero> Mul<Z0> for NInt<U> {
    type Output = Z0;
    #[inline]
    fn mul(self, _: Z0) -> Self::Output {
        Z0
    }
}

/// P(Ul) * P(Ur) = P(Ul * Ur)
impl<Ul: Unsigned + NonZero, Ur: Unsigned + NonZero> Mul<PInt<Ur>> for PInt<Ul>
where
    Ul: Mul<Ur>,
    <Ul as Mul<Ur>>::Output: Unsigned + NonZero,
{
    type Output = PInt<<Ul as Mul<Ur>>::Output>;
    #[inline]
    fn mul(self, _: PInt<Ur>) -> Self::Output {
        PInt::new()
    }
}

/// N(Ul) * N(Ur) = P(Ul * Ur)
impl<Ul: Unsigned + NonZero, Ur: Unsigned + NonZero> Mul<NInt<Ur>> for NInt<Ul>
where
    Ul: Mul<Ur>,
    <Ul as Mul<Ur>>::Output: Unsigned + NonZero,
{
    type Output = PInt<<Ul as Mul<Ur>>::Output>;
    #[inline]
    fn mul(self, _: NInt<Ur>) -> Self::Output {
        PInt::new()
    }
}

/// P(Ul) * N(Ur) = N(Ul * Ur)
impl<Ul: Unsigned + NonZero, Ur: Unsigned + NonZero> Mul<NInt<Ur>> for PInt<Ul>
where
    Ul: Mul<Ur>,
    <Ul as Mul<Ur>>::Output: Unsigned + NonZero,
{
    type Output = NInt<<Ul as Mul<Ur>>::Output>;
    #[inline]
    fn mul(self, _: NInt<Ur>) -> Self::Output {
        NInt::new()
    }
}

/// N(Ul) * P(Ur) = N(Ul * Ur)
impl<Ul: Unsigned + NonZero, Ur: Unsigned + NonZero> Mul<PInt<Ur>> for NInt<Ul>
where
    Ul: Mul<Ur>,
    <Ul as Mul<Ur>>::Output: Unsigned + NonZero,
{
    type Output = NInt<<Ul as Mul<Ur>>::Output>;
    #[inline]
    fn mul(self, _: PInt<Ur>) -> Self::Output {
        NInt::new()
    }
}

// ---------------------------------------------------------------------------------------
// Div

/// `Z0 / I = Z0` where `I != 0`
impl<I: Integer + NonZero> Div<I> for Z0 {
    type Output = Z0;
    #[inline]
    fn div(self, _: I) -> Self::Output {
        Z0
    }
}

macro_rules! impl_int_div {
    ($A:ident, $B:ident, $R:ident) => {
        /// `$A<Ul> / $B<Ur> = $R<Ul / Ur>`
        impl<Ul: Unsigned + NonZero, Ur: Unsigned + NonZero> Div<$B<Ur>> for $A<Ul>
        where
            Ul: Cmp<Ur>,
            $A<Ul>: PrivateDivInt<<Ul as Cmp<Ur>>::Output, $B<Ur>>,
        {
            type Output = <$A<Ul> as PrivateDivInt<<Ul as Cmp<Ur>>::Output, $B<Ur>>>::Output;
            #[inline]
            fn div(self, rhs: $B<Ur>) -> Self::Output {
                let lhs_cmp_rhs = self.n.compare::<Internal>(&rhs.n);
                self.private_div_int(lhs_cmp_rhs, rhs)
            }
        }
        impl<Ul, Ur> PrivateDivInt<Less, $B<Ur>> for $A<Ul>
        where
            Ul: Unsigned + NonZero,
            Ur: Unsigned + NonZero,
        {
            type Output = Z0;

            #[inline]
            fn private_div_int(self, _: Less, _: $B<Ur>) -> Self::Output {
                Z0
            }
        }
        impl<Ul, Ur> PrivateDivInt<Equal, $B<Ur>> for $A<Ul>
        where
            Ul: Unsigned + NonZero,
            Ur: Unsigned + NonZero,
        {
            type Output = $R<U1>;

            #[inline]
            fn private_div_int(self, _: Equal, _: $B<Ur>) -> Self::Output {
                $R { n: U1::new() }
            }
        }
        impl<Ul, Ur> PrivateDivInt<Greater, $B<Ur>> for $A<Ul>
        where
            Ul: Unsigned + NonZero + Div<Ur>,
            Ur: Unsigned + NonZero,
            <Ul as Div<Ur>>::Output: Unsigned + NonZero,
        {
            type Output = $R<<Ul as Div<Ur>>::Output>;

            #[inline]
            fn private_div_int(self, _: Greater, d: $B<Ur>) -> Self::Output {
                $R { n: self.n / d.n }
            }
        }
    };
}

impl_int_div!(PInt, PInt, PInt);
impl_int_div!(PInt, NInt, NInt);
impl_int_div!(NInt, PInt, NInt);
impl_int_div!(NInt, NInt, PInt);

// ---------------------------------------------------------------------------------------
// PartialDiv

use crate::{PartialDiv, Quot};

impl<M, N> PartialDiv<N> for M
where
    M: Integer + Div<N> + Rem<N, Output = Z0>,
{
    type Output = Quot<M, N>;
    #[inline]
    fn partial_div(self, rhs: N) -> Self::Output {
        self / rhs
    }
}

// ---------------------------------------------------------------------------------------
// Cmp

/// 0 == 0
impl Cmp<Z0> for Z0 {
    type Output = Equal;

    #[inline]
    fn compare<IM: InternalMarker>(&self, _: &Z0) -> Self::Output {
        Equal
    }
}

/// 0 > -X
impl<U: Unsigned + NonZero> Cmp<NInt<U>> for Z0 {
    type Output = Greater;

    #[inline]
    fn compare<IM: InternalMarker>(&self, _: &NInt<U>) -> Self::Output {
        Greater
    }
}

/// 0 < X
impl<U: Unsigned + NonZero> Cmp<PInt<U>> for Z0 {
    type Output = Less;

    #[inline]
    fn compare<IM: InternalMarker>(&self, _: &PInt<U>) -> Self::Output {
        Less
    }
}

/// X > 0
impl<U: Unsigned + NonZero> Cmp<Z0> for PInt<U> {
    type Output = Greater;

    #[inline]
    fn compare<IM: InternalMarker>(&self, _: &Z0) -> Self::Output {
        Greater
    }
}

/// -X < 0
impl<U: Unsigned + NonZero> Cmp<Z0> for NInt<U> {
    type Output = Less;

    #[inline]
    fn compare<IM: InternalMarker>(&self, _: &Z0) -> Self::Output {
        Less
    }
}

/// -X < Y
impl<P: Unsigned + NonZero, N: Unsigned + NonZero> Cmp<PInt<P>> for NInt<N> {
    type Output = Less;

    #[inline]
    fn compare<IM: InternalMarker>(&self, _: &PInt<P>) -> Self::Output {
        Less
    }
}

/// X > - Y
impl<P: Unsigned + NonZero, N: Unsigned + NonZero> Cmp<NInt<N>> for PInt<P> {
    type Output = Greater;

    #[inline]
    fn compare<IM: InternalMarker>(&self, _: &NInt<N>) -> Self::Output {
        Greater
    }
}

/// X <==> Y
impl<Pl: Cmp<Pr> + Unsigned + NonZero, Pr: Unsigned + NonZero> Cmp<PInt<Pr>> for PInt<Pl> {
    type Output = <Pl as Cmp<Pr>>::Output;

    #[inline]
    fn compare<IM: InternalMarker>(&self, rhs: &PInt<Pr>) -> Self::Output {
        self.n.compare::<Internal>(&rhs.n)
    }
}

/// -X <==> -Y
impl<Nl: Unsigned + NonZero, Nr: Cmp<Nl> + Unsigned + NonZero> Cmp<NInt<Nr>> for NInt<Nl> {
    type Output = <Nr as Cmp<Nl>>::Output;

    #[inline]
    fn compare<IM: InternalMarker>(&self, rhs: &NInt<Nr>) -> Self::Output {
        rhs.n.compare::<Internal>(&self.n)
    }
}

// ---------------------------------------------------------------------------------------
// Rem

/// `Z0 % I = Z0` where `I != 0`
impl<I: Integer + NonZero> Rem<I> for Z0 {
    type Output = Z0;
    #[inline]
    fn rem(self, _: I) -> Self::Output {
        Z0
    }
}

macro_rules! impl_int_rem {
    ($A:ident, $B:ident, $R:ident) => {
        /// `$A<Ul> % $B<Ur> = $R<Ul % Ur>`
        impl<Ul: Unsigned + NonZero, Ur: Unsigned + NonZero> Rem<$B<Ur>> for $A<Ul>
        where
            Ul: Rem<Ur>,
            $A<Ul>: PrivateRem<<Ul as Rem<Ur>>::Output, $B<Ur>>,
        {
            type Output = <$A<Ul> as PrivateRem<<Ul as Rem<Ur>>::Output, $B<Ur>>>::Output;
            #[inline]
            fn rem(self, rhs: $B<Ur>) -> Self::Output {
                self.private_rem(self.n % rhs.n, rhs)
            }
        }
        impl<Ul: Unsigned + NonZero, Ur: Unsigned + NonZero> PrivateRem<U0, $B<Ur>> for $A<Ul> {
            type Output = Z0;

            #[inline]
            fn private_rem(self, _: U0, _: $B<Ur>) -> Self::Output {
                Z0
            }
        }
        impl<Ul, Ur, U, B> PrivateRem<UInt<U, B>, $B<Ur>> for $A<Ul>
        where
            Ul: Unsigned + NonZero,
            Ur: Unsigned + NonZero,
            U: Unsigned,
            B: Bit,
        {
            type Output = $R<UInt<U, B>>;

            #[inline]
            fn private_rem(self, urem: UInt<U, B>, _: $B<Ur>) -> Self::Output {
                $R { n: urem }
            }
        }
    };
}

impl_int_rem!(PInt, PInt, PInt);
impl_int_rem!(PInt, NInt, PInt);
impl_int_rem!(NInt, PInt, NInt);
impl_int_rem!(NInt, NInt, NInt);

// ---------------------------------------------------------------------------------------
// Pow

/// 0^0 = 1
impl Pow<Z0> for Z0 {
    type Output = P1;
    #[inline]
    fn powi(self, _: Z0) -> Self::Output {
        P1::new()
    }
}

/// 0^P = 0
impl<U: Unsigned + NonZero> Pow<PInt<U>> for Z0 {
    type Output = Z0;
    #[inline]
    fn powi(self, _: PInt<U>) -> Self::Output {
        Z0
    }
}

/// 0^N = 0
impl<U: Unsigned + NonZero> Pow<NInt<U>> for Z0 {
    type Output = Z0;
    #[inline]
    fn powi(self, _: NInt<U>) -> Self::Output {
        Z0
    }
}

/// 1^N = 1
impl<U: Unsigned + NonZero> Pow<NInt<U>> for P1 {
    type Output = P1;
    #[inline]
    fn powi(self, _: NInt<U>) -> Self::Output {
        P1::new()
    }
}

/// (-1)^N = 1 if N is even
impl<U: Unsigned> Pow<NInt<UInt<U, B0>>> for N1 {
    type Output = P1;
    #[inline]
    fn powi(self, _: NInt<UInt<U, B0>>) -> Self::Output {
        P1::new()
    }
}

/// (-1)^N = -1 if N is odd
impl<U: Unsigned> Pow<NInt<UInt<U, B1>>> for N1 {
    type Output = N1;
    #[inline]
    fn powi(self, _: NInt<UInt<U, B1>>) -> Self::Output {
        N1::new()
    }
}

/// P^0 = 1
impl<U: Unsigned + NonZero> Pow<Z0> for PInt<U> {
    type Output = P1;
    #[inline]
    fn powi(self, _: Z0) -> Self::Output {
        P1::new()
    }
}

/// N^0 = 1
impl<U: Unsigned + NonZero> Pow<Z0> for NInt<U> {
    type Output = P1;
    #[inline]
    fn powi(self, _: Z0) -> Self::Output {
        P1::new()
    }
}

/// P(Ul)^P(Ur) = P(Ul^Ur)
impl<Ul: Unsigned + NonZero, Ur: Unsigned + NonZero> Pow<PInt<Ur>> for PInt<Ul>
where
    Ul: Pow<Ur>,
    <Ul as Pow<Ur>>::Output: Unsigned + NonZero,
{
    type Output = PInt<<Ul as Pow<Ur>>::Output>;
    #[inline]
    fn powi(self, _: PInt<Ur>) -> Self::Output {
        PInt::new()
    }
}

/// N(Ul)^P(Ur) = P(Ul^Ur) if Ur is even
impl<Ul: Unsigned + NonZero, Ur: Unsigned> Pow<PInt<UInt<Ur, B0>>> for NInt<Ul>
where
    Ul: Pow<UInt<Ur, B0>>,
    <Ul as Pow<UInt<Ur, B0>>>::Output: Unsigned + NonZero,
{
    type Output = PInt<<Ul as Pow<UInt<Ur, B0>>>::Output>;
    #[inline]
    fn powi(self, _: PInt<UInt<Ur, B0>>) -> Self::Output {
        PInt::new()
    }
}

/// N(Ul)^P(Ur) = N(Ul^Ur) if Ur is odd
impl<Ul: Unsigned + NonZero, Ur: Unsigned> Pow<PInt<UInt<Ur, B1>>> for NInt<Ul>
where
    Ul: Pow<UInt<Ur, B1>>,
    <Ul as Pow<UInt<Ur, B1>>>::Output: Unsigned + NonZero,
{
    type Output = NInt<<Ul as Pow<UInt<Ur, B1>>>::Output>;
    #[inline]
    fn powi(self, _: PInt<UInt<Ur, B1>>) -> Self::Output {
        NInt::new()
    }
}

// ---------------------------------------------------------------------------------------
// Gcd
use crate::{Gcd, Gcf};

impl Gcd<Z0> for Z0 {
    type Output = Z0;
}

impl<U> Gcd<PInt<U>> for Z0
where
    U: Unsigned + NonZero,
{
    type Output = PInt<U>;
}

impl<U> Gcd<Z0> for PInt<U>
where
    U: Unsigned + NonZero,
{
    type Output = PInt<U>;
}

impl<U> Gcd<NInt<U>> for Z0
where
    U: Unsigned + NonZero,
{
    type Output = PInt<U>;
}

impl<U> Gcd<Z0> for NInt<U>
where
    U: Unsigned + NonZero,
{
    type Output = PInt<U>;
}

impl<U1, U2> Gcd<PInt<U2>> for PInt<U1>
where
    U1: Unsigned + NonZero + Gcd<U2>,
    U2: Unsigned + NonZero,
    Gcf<U1, U2>: Unsigned + NonZero,
{
    type Output = PInt<Gcf<U1, U2>>;
}

impl<U1, U2> Gcd<PInt<U2>> for NInt<U1>
where
    U1: Unsigned + NonZero + Gcd<U2>,
    U2: Unsigned + NonZero,
    Gcf<U1, U2>: Unsigned + NonZero,
{
    type Output = PInt<Gcf<U1, U2>>;
}

impl<U1, U2> Gcd<NInt<U2>> for PInt<U1>
where
    U1: Unsigned + NonZero + Gcd<U2>,
    U2: Unsigned + NonZero,
    Gcf<U1, U2>: Unsigned + NonZero,
{
    type Output = PInt<Gcf<U1, U2>>;
}

impl<U1, U2> Gcd<NInt<U2>> for NInt<U1>
where
    U1: Unsigned + NonZero + Gcd<U2>,
    U2: Unsigned + NonZero,
    Gcf<U1, U2>: Unsigned + NonZero,
{
    type Output = PInt<Gcf<U1, U2>>;
}

// ---------------------------------------------------------------------------------------
// Min
use crate::{Max, Maximum, Min, Minimum};

impl Min<Z0> for Z0 {
    type Output = Z0;
    #[inline]
    fn min(self, _: Z0) -> Self::Output {
        self
    }
}

impl<U> Min<PInt<U>> for Z0
where
    U: Unsigned + NonZero,
{
    type Output = Z0;
    #[inline]
    fn min(self, _: PInt<U>) -> Self::Output {
        self
    }
}

impl<U> Min<NInt<U>> for Z0
where
    U: Unsigned + NonZero,
{
    type Output = NInt<U>;
    #[inline]
    fn min(self, rhs: NInt<U>) -> Self::Output {
        rhs
    }
}

impl<U> Min<Z0> for PInt<U>
where
    U: Unsigned + NonZero,
{
    type Output = Z0;
    #[inline]
    fn min(self, rhs: Z0) -> Self::Output {
        rhs
    }
}

impl<U> Min<Z0> for NInt<U>
where
    U: Unsigned + NonZero,
{
    type Output = NInt<U>;
    #[inline]
    fn min(self, _: Z0) -> Self::Output {
        self
    }
}

impl<Ul, Ur> Min<PInt<Ur>> for PInt<Ul>
where
    Ul: Unsigned + NonZero + Min<Ur>,
    Ur: Unsigned + NonZero,
    Minimum<Ul, Ur>: Unsigned + NonZero,
{
    type Output = PInt<Minimum<Ul, Ur>>;
    #[inline]
    fn min(self, rhs: PInt<Ur>) -> Self::Output {
        PInt {
            n: self.n.min(rhs.n),
        }
    }
}

impl<Ul, Ur> Min<PInt<Ur>> for NInt<Ul>
where
    Ul: Unsigned + NonZero,
    Ur: Unsigned + NonZero,
{
    type Output = NInt<Ul>;
    #[inline]
    fn min(self, _: PInt<Ur>) -> Self::Output {
        self
    }
}

impl<Ul, Ur> Min<NInt<Ur>> for PInt<Ul>
where
    Ul: Unsigned + NonZero,
    Ur: Unsigned + NonZero,
{
    type Output = NInt<Ur>;
    #[inline]
    fn min(self, rhs: NInt<Ur>) -> Self::Output {
        rhs
    }
}

impl<Ul, Ur> Min<NInt<Ur>> for NInt<Ul>
where
    Ul: Unsigned + NonZero + Max<Ur>,
    Ur: Unsigned + NonZero,
    Maximum<Ul, Ur>: Unsigned + NonZero,
{
    type Output = NInt<Maximum<Ul, Ur>>;
    #[inline]
    fn min(self, rhs: NInt<Ur>) -> Self::Output {
        NInt {
            n: self.n.max(rhs.n),
        }
    }
}

// ---------------------------------------------------------------------------------------
// Max

impl Max<Z0> for Z0 {
    type Output = Z0;
    #[inline]
    fn max(self, _: Z0) -> Self::Output {
        self
    }
}

impl<U> Max<PInt<U>> for Z0
where
    U: Unsigned + NonZero,
{
    type Output = PInt<U>;
    #[inline]
    fn max(self, rhs: PInt<U>) -> Self::Output {
        rhs
    }
}

impl<U> Max<NInt<U>> for Z0
where
    U: Unsigned + NonZero,
{
    type Output = Z0;
    #[inline]
    fn max(self, _: NInt<U>) -> Self::Output {
        self
    }
}

impl<U> Max<Z0> for PInt<U>
where
    U: Unsigned + NonZero,
{
    type Output = PInt<U>;
    #[inline]
    fn max(self, _: Z0) -> Self::Output {
        self
    }
}

impl<U> Max<Z0> for NInt<U>
where
    U: Unsigned + NonZero,
{
    type Output = Z0;
    #[inline]
    fn max(self, rhs: Z0) -> Self::Output {
        rhs
    }
}

impl<Ul, Ur> Max<PInt<Ur>> for PInt<Ul>
where
    Ul: Unsigned + NonZero + Max<Ur>,
    Ur: Unsigned + NonZero,
    Maximum<Ul, Ur>: Unsigned + NonZero,
{
    type Output = PInt<Maximum<Ul, Ur>>;
    #[inline]
    fn max(self, rhs: PInt<Ur>) -> Self::Output {
        PInt {
            n: self.n.max(rhs.n),
        }
    }
}

impl<Ul, Ur> Max<PInt<Ur>> for NInt<Ul>
where
    Ul: Unsigned + NonZero,
    Ur: Unsigned + NonZero,
{
    type Output = PInt<Ur>;
    #[inline]
    fn max(self, rhs: PInt<Ur>) -> Self::Output {
        rhs
    }
}

impl<Ul, Ur> Max<NInt<Ur>> for PInt<Ul>
where
    Ul: Unsigned + NonZero,
    Ur: Unsigned + NonZero,
{
    type Output = PInt<Ul>;
    #[inline]
    fn max(self, _: NInt<Ur>) -> Self::Output {
        self
    }
}

impl<Ul, Ur> Max<NInt<Ur>> for NInt<Ul>
where
    Ul: Unsigned + NonZero + Min<Ur>,
    Ur: Unsigned + NonZero,
    Minimum<Ul, Ur>: Unsigned + NonZero,
{
    type Output = NInt<Minimum<Ul, Ur>>;
    #[inline]
    fn max(self, rhs: NInt<Ur>) -> Self::Output {
        NInt {
            n: self.n.min(rhs.n),
        }
    }
}

// -----------------------------------------
// ToInt

impl ToInt<i8> for Z0 {
    fn to_int() -> i8 {
        Self::I8
    }
}

impl ToInt<i16> for Z0 {
    fn to_int() -> i16 {
        Self::I16
    }
}

impl ToInt<i32> for Z0 {
    fn to_int() -> i32 {
        Self::I32
    }
}

impl ToInt<i64> for Z0 {
    fn to_int() -> i64 {
        Self::I64
    }
}

// negative numbers

impl<U> ToInt<i8> for NInt<U>
where
    U: Unsigned + NonZero,
{
    fn to_int() -> i8 {
        Self::I8
    }
}

impl<U> ToInt<i16> for NInt<U>
where
    U: Unsigned + NonZero,
{
    fn to_int() -> i16 {
        Self::I16
    }
}

impl<U> ToInt<i32> for NInt<U>
where
    U: Unsigned + NonZero,
{
    fn to_int() -> i32 {
        Self::I32
    }
}

impl<U> ToInt<i64> for NInt<U>
where
    U: Unsigned + NonZero,
{
    fn to_int() -> i64 {
        Self::I64
    }
}

// positive numbers

impl<U> ToInt<i8> for PInt<U>
where
    U: Unsigned + NonZero,
{
    fn to_int() -> i8 {
        Self::I8
    }
}

impl<U> ToInt<i16> for PInt<U>
where
    U: Unsigned + NonZero,
{
    fn to_int() -> i16 {
        Self::I16
    }
}

impl<U> ToInt<i32> for PInt<U>
where
    U: Unsigned + NonZero,
{
    fn to_int() -> i32 {
        Self::I32
    }
}

impl<U> ToInt<i64> for PInt<U>
where
    U: Unsigned + NonZero,
{
    fn to_int() -> i64 {
        Self::I64
    }
}

#[cfg(test)]
mod tests {
<<<<<<< HEAD
    use crate::{consts::*, Integer};
=======
    use consts::*;
    use type_operators::ToInt;
    use Integer;
>>>>>>> 466df160

    #[test]
    fn to_ix_min() {
        assert_eq!(N128::to_i8(), ::core::i8::MIN);
        assert_eq!(N32768::to_i16(), ::core::i16::MIN);
    }

    #[test]
    fn int_toint_test() {
        // i8
        assert_eq!(0_i8, Z0::to_int());
        assert_eq!(1_i8, P1::to_int());
        assert_eq!(2_i8, P2::to_int());
        assert_eq!(3_i8, P3::to_int());
        assert_eq!(4_i8, P4::to_int());
        assert_eq!(-1_i8, N1::to_int());
        assert_eq!(-2_i8, N2::to_int());
        assert_eq!(-3_i8, N3::to_int());
        assert_eq!(-4_i8, N4::to_int());

        // i16
        assert_eq!(0_i16, Z0::to_int());
        assert_eq!(1_i16, P1::to_int());
        assert_eq!(2_i16, P2::to_int());
        assert_eq!(3_i16, P3::to_int());
        assert_eq!(4_i16, P4::to_int());
        assert_eq!(-1_i16, N1::to_int());
        assert_eq!(-2_i16, N2::to_int());
        assert_eq!(-3_i16, N3::to_int());
        assert_eq!(-4_i16, N4::to_int());

        // i32
        assert_eq!(0_i32, Z0::to_int());
        assert_eq!(1_i32, P1::to_int());
        assert_eq!(2_i32, P2::to_int());
        assert_eq!(3_i32, P3::to_int());
        assert_eq!(4_i32, P4::to_int());
        assert_eq!(-1_i32, N1::to_int());
        assert_eq!(-2_i32, N2::to_int());
        assert_eq!(-3_i32, N3::to_int());
        assert_eq!(-4_i32, N4::to_int());

        // i64
        assert_eq!(0_i64, Z0::to_int());
        assert_eq!(1_i64, P1::to_int());
        assert_eq!(2_i64, P2::to_int());
        assert_eq!(3_i64, P3::to_int());
        assert_eq!(4_i64, P4::to_int());
        assert_eq!(-1_i64, N1::to_int());
        assert_eq!(-2_i64, N2::to_int());
        assert_eq!(-3_i64, N3::to_int());
        assert_eq!(-4_i64, N4::to_int());
    }
}<|MERGE_RESOLUTION|>--- conflicted
+++ resolved
@@ -32,22 +32,10 @@
     consts::{N1, P1, U0, U1},
     private::{Internal, InternalMarker, PrivateDivInt, PrivateIntegerAdd, PrivateRem},
     uint::{UInt, Unsigned},
-    Cmp, Equal, Greater, Less, NonZero, Pow, PowerOfTwo, Zero,
+    Cmp, Equal, Greater, Less, NonZero, Pow, PowerOfTwo, ToInt, Zero,
 };
 use core::ops::{Add, Div, Mul, Neg, Rem, Sub};
 
-<<<<<<< HEAD
-=======
-use bit::{Bit, B0, B1};
-use consts::{N1, P1, U0, U1};
-use private::{Internal, InternalMarker};
-use private::{PrivateDivInt, PrivateIntegerAdd, PrivateRem};
-use uint::{UInt, Unsigned};
-use {Cmp, Equal, Greater, Less, NonZero, Pow, PowerOfTwo, ToInt};
-
-pub use marker_traits::Integer;
-
->>>>>>> 466df160
 /// Type-level signed integers with positive sign.
 #[derive(Eq, PartialEq, Ord, PartialOrd, Clone, Copy, Hash, Debug, Default)]
 pub struct PInt<U: Unsigned + NonZero> {
@@ -1192,24 +1180,28 @@
 // ToInt
 
 impl ToInt<i8> for Z0 {
+    #[inline]
     fn to_int() -> i8 {
         Self::I8
     }
 }
 
 impl ToInt<i16> for Z0 {
+    #[inline]
     fn to_int() -> i16 {
         Self::I16
     }
 }
 
 impl ToInt<i32> for Z0 {
+    #[inline]
     fn to_int() -> i32 {
         Self::I32
     }
 }
 
 impl ToInt<i64> for Z0 {
+    #[inline]
     fn to_int() -> i64 {
         Self::I64
     }
@@ -1221,6 +1213,7 @@
 where
     U: Unsigned + NonZero,
 {
+    #[inline]
     fn to_int() -> i8 {
         Self::I8
     }
@@ -1230,6 +1223,7 @@
 where
     U: Unsigned + NonZero,
 {
+    #[inline]
     fn to_int() -> i16 {
         Self::I16
     }
@@ -1239,6 +1233,7 @@
 where
     U: Unsigned + NonZero,
 {
+    #[inline]
     fn to_int() -> i32 {
         Self::I32
     }
@@ -1248,6 +1243,7 @@
 where
     U: Unsigned + NonZero,
 {
+    #[inline]
     fn to_int() -> i64 {
         Self::I64
     }
@@ -1259,6 +1255,7 @@
 where
     U: Unsigned + NonZero,
 {
+    #[inline]
     fn to_int() -> i8 {
         Self::I8
     }
@@ -1268,6 +1265,7 @@
 where
     U: Unsigned + NonZero,
 {
+    #[inline]
     fn to_int() -> i16 {
         Self::I16
     }
@@ -1277,6 +1275,7 @@
 where
     U: Unsigned + NonZero,
 {
+    #[inline]
     fn to_int() -> i32 {
         Self::I32
     }
@@ -1286,6 +1285,7 @@
 where
     U: Unsigned + NonZero,
 {
+    #[inline]
     fn to_int() -> i64 {
         Self::I64
     }
@@ -1293,13 +1293,7 @@
 
 #[cfg(test)]
 mod tests {
-<<<<<<< HEAD
-    use crate::{consts::*, Integer};
-=======
-    use consts::*;
-    use type_operators::ToInt;
-    use Integer;
->>>>>>> 466df160
+    use crate::{consts::*, Integer, ToInt};
 
     #[test]
     fn to_ix_min() {
