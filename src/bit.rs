--- conflicted
+++ resolved
@@ -9,13 +9,8 @@
 //! - From `core::ops`: `BitAnd`, `BitOr`, `BitXor`, and `Not`.
 //! - From `typenum`: `Same` and `Cmp`.
 
-use crate::{private::InternalMarker, Cmp, Equal, Greater, Less, NonZero, PowerOfTwo};
+use crate::{private::InternalMarker, Cmp, Equal, Greater, Less, NonZero, PowerOfTwo, Zero};
 use core::ops::{BitAnd, BitOr, BitXor, Not};
-<<<<<<< HEAD
-=======
-use private::InternalMarker;
-use {Cmp, Equal, Greater, Less, NonZero, PowerOfTwo, Zero};
->>>>>>> 4e145da9
 
 pub use crate::marker_traits::Bit;
 
@@ -78,7 +73,6 @@
         true
     }
 }
-
 
 impl Zero for B0 {}
 impl NonZero for B1 {}
