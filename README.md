--- conflicted
+++ resolved
@@ -40,15 +40,14 @@
 [generic-array](https://crates.io/crates/generic-array/) which provides arrays whose
 length you can generically refer to.
 
-<<<<<<< HEAD
 ### Error messages
 
 
 Typenum's error messages aren't great, and can be difficult to parse. The good news is
 that the fine folks at Auxon have written a tool to help with it. Please take a look at
 [tnfilt](https://github.com/auxoncorp/tnfilt).
-=======
-## License
+
+### License
 
 Licensed under either of
 
@@ -59,9 +58,8 @@
 
 at your option.
 
-## Contribution
+### Contribution
 
 Unless you explicitly state otherwise, any contribution intentionally submitted
 for inclusion in the work by you, as defined in the Apache-2.0 license, shall be
-dual licensed as above, without any additional terms or conditions.
->>>>>>> 21e6a442
+dual licensed as above, without any additional terms or conditions.